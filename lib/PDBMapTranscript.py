#!/usr/bin/env python2.7
#
# Project        : PDBMap
# Filename       : PDBMapTranscript.py
# Author         : R. Michael Sivley
# Organization   : Center for Human Genetics Research,
#                : Department of Biomedical Informatics,
#                : Vanderbilt University Medical Center
# Email          : mike.sivley@vanderbilt.edu
# Date           : 2014-02-12
# Description    : Defines the PDBMapTranscript class for representing a
#                : genome-mapped Ensembl transcript. Depends on PDBMapProtein.
#=============================================================================#

# See main check for cmd line parsing
import sys,os,csv,commands
from PDBMapProtein import PDBMapProtein

import logging

class PDBMapTranscript():
	
  # Transcript query cache, keyed on transcript IDs
  trans_cache = {}
  CACHE_ACCESS_MIN = 25

  def __init__(self,transcript,protein,gene,sequence):
    # Define transcript, gene, and sequence
    self.transcript = transcript
    self.protein    = protein
    self.gene       = gene
    # Sequence | key:   seqid
    # Sequence | value: (rescode,chr,start,end,strand)
    self.sequence   = sequence

  @classmethod
  def cache_transcript(cls,transid,transcript):
    """ Caches a transcript result from a transid query """
    # Cache the transid->transcript query
    PDBMapTranscript.trans_cache[transid] = (transcript,0)
    # Update access counts
    for tid,(tobj,count) in PDBMapTranscript.trans_cache.iteritems():
      PDBMapTranscript.trans_cache[tid] = (tobj,count+1)
    # Remove infrequently accessed entries
    PDBMapTranscript.trans_cache = dict([(x,(y,z)) for x,(y,z) in \
                PDBMapTranscript.trans_cache.iteritems() \
                if z < PDBMapTranscript.CACHE_ACCESS_MIN])

  @classmethod
  def query_from_unp(cls,unpid):
    """ Use UniProt to map UniProt ID to Ensembl Transcript ID """
    if PDBMapProtein.check_loaded() and unpid in PDBMapProtein._sec2prim:
      msg  = "  WARNING (UniProt) %s is a secondary UniProt AC. "%unpid
      unpid = PDBMapProtein._sec2prim[unpid]
      msg += "Using primary AC: %s\n"%unpid
      sys.stderr.write(msg)
    transids = PDBMapProtein.unp2enst(unpid)
    if len(transids) < 1:
      msg = "\n  WARNING (query_from_unp) No transcripts match %s\n"%unpid
      sys.stderr.write(msg)
    # Query all transcript candidates and return
    res = []
    for transid in transids:
      trans = PDBMapTranscript.query_from_trans(transid)
      if trans:
        res.append(trans)
    # Only report an error if NO transcript matches were identified.
    if not res:
<<<<<<< HEAD
      msg = "   WARNING (PDBMapTranscript) No valid transcripts identified for %s\n"%unpid
      sys.stderr.write(msg)
=======
      logging.getLogger(__name__).warn("No valid transcripts identified for %s"%unpid)
>>>>>>> 83619ae7
    return res

  @classmethod
  def query_from_trans(cls,transid):
    """ Use Ensembl Transcript ID to load transcript information """
    # Check for cached transcript query result
    if transid in PDBMapTranscript.trans_cache:
      trans = PDBMapTranscript.trans_cache[transid][0] # exclude the count
      return trans
    # Query the Ensembl API for the transcript
    cmd = "perl lib/transcript_to_genomic.pl %s"%transid
    status, output = commands.getstatusoutput(cmd)
    if status > 0:
      # msg = "   WARNING (transcript_to_genomic.pl) %s: %s\n"%(transid,output)
      # sys.stderr.write(msg)
      PDBMapTranscript.cache_transcript(transid,None)
      return None
    sequence = {} # store sequence keyed on seqid
    for line in output.split('\n'):
      if line.startswith('#'): continue
      fields = line.split('\t')
      transcript = fields[0]
      protein    = PDBMapProtein.ensp2unp(fields[1])[0]
      gene       = fields[2]
      seqid      = int(fields[3])
      rescode    = fields[4].upper()
      if rescode not in aa_code_map.values():
        rescode  = 'X' # replace non-standard amino acids with X
      start      = int(fields[5])
      end        = int(fields[6])
      chrom      = fields[7]
      # If transcript on a haplotype chromosome, ignore
      if chrom not in ['chr1','chr2','chr3','chr4','chr5','chr6','chr7','chr8',
                      'chr9','chr10','chr11','chr12','chr13','chr14','chr15',
                      'chr16','chr17','chr18','chr19','chr20','chr21','chr22',
                      'chrX','chrY','chrMT']:
<<<<<<< HEAD
=======
        logging.getLogger(__name__).warn("Ignoring non-standard chromosome %s returned from \'%s\' command output"%(chrom,cmd))
>>>>>>> 83619ae7
        return None
      strand     = int(fields[8])
      sequence[seqid] = (rescode,chrom,start,end,strand)
    # Return a new PDBMapTranscript object
    trans = PDBMapTranscript(transcript,protein,gene,sequence)
    PDBMapTranscript.cache_transcript(transid,trans)
    return trans
 
aa_code_map = {"ala" : "A",
        "arg" : "R",
        "asn" : "N",
        "asp" : "D",
        "asx" : "B",
        "cys" : "C",
        "glu" : "E",
        "gln" : "Q",
        "glx" : "Z",
        "gly" : "G",
        "his" : "H",
        "ile" : "I",
        "leu" : "L",
        "lys" : "K",
        "met" : "M",
        "phe" : "F",
        "pro" : "P",
        "ser" : "S",
        "thr" : "T",
        "trp" : "W",
        "tyr" : "Y",
        "val" : "V",
        "unk" : "X"}

# Main check
if __name__== "__main__":
  sys.stderr.write("Class definition. Should not be called from command line.\n")
  sys.exit(1)<|MERGE_RESOLUTION|>--- conflicted
+++ resolved
@@ -66,12 +66,8 @@
         res.append(trans)
     # Only report an error if NO transcript matches were identified.
     if not res:
-<<<<<<< HEAD
       msg = "   WARNING (PDBMapTranscript) No valid transcripts identified for %s\n"%unpid
       sys.stderr.write(msg)
-=======
-      logging.getLogger(__name__).warn("No valid transcripts identified for %s"%unpid)
->>>>>>> 83619ae7
     return res
 
   @classmethod
@@ -108,10 +104,7 @@
                       'chr9','chr10','chr11','chr12','chr13','chr14','chr15',
                       'chr16','chr17','chr18','chr19','chr20','chr21','chr22',
                       'chrX','chrY','chrMT']:
-<<<<<<< HEAD
-=======
         logging.getLogger(__name__).warn("Ignoring non-standard chromosome %s returned from \'%s\' command output"%(chrom,cmd))
->>>>>>> 83619ae7
         return None
       strand     = int(fields[8])
       sequence[seqid] = (rescode,chrom,start,end,strand)
